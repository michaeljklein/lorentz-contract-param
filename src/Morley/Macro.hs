{-# OPTIONS_GHC -Wno-incomplete-patterns #-}

module Morley.Macro
  (
    -- * For utilities
    expandFlattenContract
  , expandContractMacros
<<<<<<< HEAD
  , expandProgramMacros
=======
  , expandValue

    -- * For parsing
  , mapLeaves

    -- * Internals exported for tests
  , expand
  , expandFlat
>>>>>>> f2fe0edb
  , expandPapair
  , expandUnpapair
  , expandCadr
  , expandSetCadr
  , expandMapCadr
  , flatten

  ) where

import Generics.SYB (everywhere, mkT)
import Morley.Types
<<<<<<< HEAD
  (CadrStruct(..), Contract(..), Env(..), ExpandedInstr, ExpandedOp(..), FieldNote, Instr,
  InstrAbstract(..), LetMacro(..), Macro(..), Op(..), PairStruct(..), ParsedOp(..), Program(..),
  TypeNote, VarNote)
=======
  (CadrStruct(..), Contract(..), Elt(..), ExpandedInstr, ExpandedOp(..), FieldAnn, Instr,
  InstrAbstract(..), Macro(..), Op(..), PairStruct(..), ParsedOp(..), TypeAnn, Value(..), VarAnn,
  noAnn)
>>>>>>> f2fe0edb

expandFlat :: [ParsedOp] -> [Instr]
expandFlat = concatMap flatten . fmap expand

-- | Expand and flatten and instructions in parsed contract.
expandFlattenContract :: Contract ParsedOp -> Contract Op
expandFlattenContract Contract {..} =
  Contract para stor (map Op . expandFlat $ code)

-- Probably, some SYB can be used here
expandValue :: Value ParsedOp -> Value Op
expandValue = \case
  ValuePair l r -> ValuePair (expandValue l) (expandValue r)
  ValueLeft x -> ValueLeft (expandValue x)
  ValueRight x -> ValueRight (expandValue x)
  ValueSome x -> ValueSome (expandValue x)
  ValueSeq valueList -> ValueSeq (map expandValue valueList)
  ValueMap eltList -> ValueMap (map expandElt eltList)
  ValueLambda opList -> ValueLambda (map Op . expandFlat $ opList)
  x -> fmap (unsafeCastPrim . expand) x

expandElt :: Elt ParsedOp -> Elt Op
expandElt (Elt l r) = Elt (expandValue l) (expandValue r)

flatten :: ExpandedOp -> [Instr]
flatten (SEQ_EX s) = concatMap flatten s
flatten (PRIM_EX o) = [flattenInstr o]

-- Here used SYB approach instead pattern matching
-- flattenInstr (IF_NONE l r) = IF_NONE (concatMap flatten l) (concatMap flatten r)
-- flattenInstr (IF_LEFT l r) = IF_LEFT (concatMap flatten l) (concatMap flatten r)
-- ...
unsafeCastPrim :: ExpandedOp -> Op
unsafeCastPrim (PRIM_EX x) = Op (unsafeCastPrim <$> x)
unsafeCastPrim _           = error "unexpected constructor"

flattenInstr :: ExpandedInstr -> Instr
flattenInstr = fmap unsafeCastPrim . everywhere (mkT flattenOps)
  where
    flattenOps :: [ExpandedOp] -> [ExpandedOp]
    flattenOps [] = []
    flattenOps (SEQ_EX s : xs) = s ++ flattenOps xs
    flattenOps (x@(PRIM_EX _) : xs) = x : flattenOps xs

expand :: ParsedOp -> ExpandedOp
expand (MAC m)  = SEQ_EX $ expandMacro m
expand (PRIM i) = PRIM_EX $ fmap expand i
expand (SEQ s)  = SEQ_EX $ expand <$> s
expand (LETMAC c) = SEQ_EX $ expand <$> (lm_expr c)

expandMacro :: Macro -> [ExpandedOp]
expandMacro = \case
  CMP i v            -> [PRIM_EX (COMPARE v), xo i]
  IFX i bt bf        -> [xo i, PRIM_EX (IF (xp bt) (xp bf))]
  IFCMP i v bt bf    -> PRIM_EX <$> [COMPARE v, expand <$> i, IF (xp bt) (xp bf)]
  IF_SOME bt bf      -> [PRIM_EX (IF_NONE (xp bf) (xp bt))]
  FAIL               -> PRIM_EX <$> [UNIT noAnn noAnn, FAILWITH]
  ASSERT             -> xol $ IF [] [MAC FAIL]
  ASSERTX i          -> [expand $ MAC $ IFX i [] [MAC FAIL]]
  ASSERT_CMP i       -> [expand $ MAC $ IFCMP i noAnn [] [MAC FAIL]]
  ASSERT_NONE        -> xol $ IF_NONE [] [MAC FAIL]
  ASSERT_SOME        -> xol $ IF_NONE [MAC FAIL] []
  ASSERT_LEFT        -> xol $ IF_LEFT [] [MAC FAIL]
  ASSERT_RIGHT       -> xol $ IF_LEFT [MAC FAIL] []
  PAPAIR ps t v      -> expand <$> expandPapair ps t v
  UNPAIR ps          -> expand <$> expandUnpapair ps
  CADR c v f         -> expand <$> expandCadr c v f
  SET_CADR c v f     -> expand <$> expandSetCadr c v f
  MAP_CADR c v f ops -> expand <$> expandMapCadr c v f ops
  DIIP 1 ops         -> [PRIM_EX $ DIP (xp ops)]
  DIIP n ops         -> xol $  DIP [MAC $ DIIP (n - 1) ops]
  DUUP 1 v           -> [PRIM_EX $ DUP v]
  DUUP n v           -> xol $ DIP [MAC $ DUUP (n - 1) v]
  where
    xol = one . xo
    xo = PRIM_EX . fmap expand
    xp = fmap expand

-- the correctness of type-annotation expansion is currently untested, as these
-- expansions are not explicitly documented in the Michelson Specification
expandPapair :: PairStruct -> TypeAnn -> VarAnn -> [ParsedOp]
expandPapair ps t v = case ps of
  P (F a) (F b) -> [PRIM $ PAIR t v (snd a) (snd b)]
  P (F a) r     -> PRIM <$> [DIP [MAC $ PAPAIR r noAnn noAnn], PAIR t v (snd a) noAnn]
  P l     (F b) -> [PRIM $ PAIR noAnn noAnn noAnn (snd b), MAC $ PAPAIR l t v]
  P l     r     -> [MAC $ PAPAIR r noAnn noAnn, MAC $ PAPAIR l noAnn noAnn, PRIM $ PAIR t v noAnn noAnn]

expandUnpapair :: PairStruct -> [ParsedOp]
expandUnpapair = \case
  P (F (v,f)) (F (w,g)) -> PRIM <$> [DUP noAnn, CAR v f, DIP [PRIM $ CDR w g]]
  P (F a) r             -> [MAC $ UNPAIR (F a), PRIM $ DIP [MAC $ UNPAIR r]]
  P l     (F b)         -> [MAC $ UNPAIR (F b), MAC $ UNPAIR l]
  P l      r            -> MAC <$> [UNPAIR (P fn fn), UNPAIR l, UNPAIR r]
  where
    fn = F (noAnn, noAnn)

expandCadr :: [CadrStruct] -> VarAnn -> FieldAnn -> [ParsedOp]
expandCadr cs v f = case cs of
  A:[] -> [PRIM $ CAR v f]
  D:[] -> [PRIM $ CDR v f]
  A:css -> [PRIM $ CAR noAnn noAnn, MAC $ CADR css v f]
  D:css -> [PRIM $ CDR noAnn noAnn, MAC $ CADR css v f]

expandSetCadr :: [CadrStruct] -> VarAnn -> FieldAnn -> [ParsedOp]
expandSetCadr cs v f = PRIM <$> case cs of
  A:[] -> [CDR v f, SWAP, pairN]
  D:[] -> [CAR v f, pairN]
  A:css -> [DUP noAnn, DIP [PRIM carN, MAC $ SET_CADR css v f], cdrN, SWAP, pairN]
  D:css -> [DUP noAnn, DIP [PRIM cdrN, MAC $ SET_CADR css v f], cdrN, SWAP, pairN]
  where
    carN = CAR noAnn noAnn
    cdrN = CDR noAnn noAnn
    pairN = PAIR noAnn noAnn noAnn noAnn

expandMapCadr :: [CadrStruct] -> VarAnn -> FieldAnn -> [ParsedOp] -> [ParsedOp]
expandMapCadr cs v f ops = case cs of
  A:[] -> PRIM <$> [DUP noAnn, cdrN, DIP [PRIM $ CAR v f, SEQ ops], SWAP, pairN]
  D:[] ->
    concat [PRIM <$> [DUP noAnn, CDR v f], [SEQ ops], PRIM <$> [SWAP, carN, pairN]]
  A:css ->
    PRIM <$> [DUP noAnn, DIP [PRIM $ carN, MAC $ MAP_CADR css v f ops], cdrN, pairN]
  D:css ->
    PRIM <$> [DUP noAnn, DIP [PRIM $ cdrN, MAC $ MAP_CADR css v f ops], carN, pairN]
  where
    carN = CAR noAnn noAnn
    cdrN = CDR noAnn noAnn
    pairN = PAIR noAnn noAnn noAnn noAnn

expandProgramMacros :: Program -> Contract ExpandedOp
expandProgramMacros (Program Contract{..} _ _) =
  Contract para stor (map expand code)

expandContractMacros :: Contract ParsedOp -> Contract ExpandedOp
expandContractMacros Contract{..} = Contract para stor (map expand code)

mapLeaves :: [(VarAnn, FieldAnn)] -> PairStruct -> PairStruct
mapLeaves fs p = evalState (leavesST p) fs

leavesST :: PairStruct -> State [(VarAnn, FieldAnn)] PairStruct
leavesST = \case
  (P (F _) (F _)) -> do f1 <- state getLeaf
                        f2 <- state getLeaf
                        return $ P (F f1) (F f2)

  (P (F _) r)     -> do f  <- state getLeaf
                        r' <- leavesST r
                        return $ P (F f) r'

  (P l (F _))     -> do l' <- leavesST l
                        f  <- state getLeaf
                        return $ P l' (F f)

  (P l r)         -> do l' <- leavesST l
                        r' <- leavesST r
                        return $ P l' r'
  where
    getLeaf (a:as) = (a, as)
    getLeaf _      = ((noAnn, noAnn), [])<|MERGE_RESOLUTION|>--- conflicted
+++ resolved
@@ -5,9 +5,7 @@
     -- * For utilities
     expandFlattenContract
   , expandContractMacros
-<<<<<<< HEAD
   , expandProgramMacros
-=======
   , expandValue
 
     -- * For parsing
@@ -16,7 +14,6 @@
     -- * Internals exported for tests
   , expand
   , expandFlat
->>>>>>> f2fe0edb
   , expandPapair
   , expandUnpapair
   , expandCadr
@@ -28,15 +25,9 @@
 
 import Generics.SYB (everywhere, mkT)
 import Morley.Types
-<<<<<<< HEAD
-  (CadrStruct(..), Contract(..), Env(..), ExpandedInstr, ExpandedOp(..), FieldNote, Instr,
-  InstrAbstract(..), LetMacro(..), Macro(..), Op(..), PairStruct(..), ParsedOp(..), Program(..),
-  TypeNote, VarNote)
-=======
   (CadrStruct(..), Contract(..), Elt(..), ExpandedInstr, ExpandedOp(..), FieldAnn, Instr,
-  InstrAbstract(..), Macro(..), Op(..), PairStruct(..), ParsedOp(..), TypeAnn, Value(..), VarAnn,
-  noAnn)
->>>>>>> f2fe0edb
+  InstrAbstract(..), Macro(..), Op(..), PairStruct(..), ParsedOp(..), Program(..), TypeAnn,
+  Value(..), VarAnn, noAnn)
 
 expandFlat :: [ParsedOp] -> [Instr]
 expandFlat = concatMap flatten . fmap expand
