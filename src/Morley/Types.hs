--- conflicted
+++ resolved
@@ -167,15 +167,9 @@
   | SEQ_EX [ExpandedOp]
   deriving (Eq, Show, Data)
 
-<<<<<<< HEAD
-data PairStruct = F (VarNote, FieldNote) | P PairStruct PairStruct
+data PairStruct = F (VarAnn, FieldAnn) | P PairStruct PairStruct
   deriving (Eq, Show, Data)
 data CadrStruct = A | D deriving (Eq, Show, Data)
-=======
-data PairStruct = F (VarAnn, FieldAnn) | P PairStruct PairStruct
-  deriving (Eq, Show)
-data CadrStruct = A | D deriving (Eq, Show)
->>>>>>> f2fe0edb
 
 data Macro =
     CMP ParsedInstr VarAnn
