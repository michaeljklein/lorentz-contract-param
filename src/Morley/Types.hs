--- conflicted
+++ resolved
@@ -25,7 +25,6 @@
   -- Parser types
   , CustomParserException (..)
   , Parser
-<<<<<<< HEAD
   , ParserException(..)
   , Program (..)
   , getContract
@@ -33,9 +32,6 @@
   , allPragmas
   , mkEnv
   , Env (..)
-=======
-  , ParserException (..)
->>>>>>> fa61946d
 
   -- * Typechecker types
   , ExpandedInstr
@@ -73,37 +69,28 @@
   noAnn)
 import Morley.Default (Default(..))
 import Text.Megaparsec
-<<<<<<< HEAD
-=======
 import qualified Text.Show
 
->>>>>>> fa61946d
 -------------------------------------
 -- Types for the parser
 -------------------------------------
 
-<<<<<<< HEAD
-
-type Parser = ReaderT Env (Parsec Void T.Text)
+
+type Parser = ReaderT Env (Parsec CustomParserException T.Text)
 
 instance Default a => Default (Parser a) where
   def = pure def
-=======
+
 data CustomParserException
   = UnknownTypeException
   | OddNumberBytesException
   | UnexpectedLineBreak
   deriving (Eq, Data, Ord, Show)
->>>>>>> fa61946d
 
 instance ShowErrorComponent CustomParserException where
   showErrorComponent UnknownTypeException = "unknown type"
   showErrorComponent OddNumberBytesException = "odd number bytes"
   showErrorComponent UnexpectedLineBreak = "unexpected linebreak"
-
-type Parser = Parsec CustomParserException T.Text
-instance Default a => Default (Parser a) where
-  def = pure def
 
 data ParserException = ParserException (ParseErrorBundle T.Text CustomParserException)
 
@@ -196,32 +183,21 @@
 -- Types after macroexpander
 -------------------------------------
 type ExpandedInstr = InstrAbstract ExpandedOp
-<<<<<<< HEAD
-data ExpandedOp =
-    PRIM_EX ExpandedInstr
-  | MORLEY_EX MorleyInstr
-  | SEQ_EX [ExpandedOp]
-  deriving (Eq, Show, Data)
-
-data PairStruct = F (VarAnn, FieldAnn) | P PairStruct PairStruct
-  deriving (Eq, Show, Data)
-data CadrStruct = A | D deriving (Eq, Show, Data)
-=======
 data ExpandedOp
   = PRIM_EX ExpandedInstr
+  | MORLEY_EX MorleyInstr
   | SEQ_EX [ExpandedOp]
   deriving (Eq, Show, Data)
 
 data PairStruct
   = F (VarAnn, FieldAnn)
   | P PairStruct PairStruct
-  deriving (Eq, Show)
+  deriving (Eq, Show, Data)
 
 data CadrStruct
   = A
   | D
-  deriving (Eq, Show)
->>>>>>> fa61946d
+  deriving (Eq, Show, Data)
 
 data Macro
   = CMP ParsedInstr VarAnn
