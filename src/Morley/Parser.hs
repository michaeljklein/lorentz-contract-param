{-# OPTIONS_GHC -Wno-missing-signatures #-}
{-# OPTIONS_GHC -Wno-unused-do-bind #-}

module Morley.Parser
  ( program
  , noEnv
  , ParserException(..)
<<<<<<< HEAD
  , Program (..)
=======
  , value
>>>>>>> f2fe0edb
  ) where

import Prelude hiding (many, note, some, try)

import Control.Applicative.Permutations
import qualified Data.ByteString.Base16 as B16
import Data.Char as Char
import qualified Data.Text as T

import Text.Megaparsec
import Text.Megaparsec.Char hiding (string')
import qualified Text.Megaparsec.Char.Lexer as L

import Morley.Lexer
import qualified Morley.Macro as Macro
import Morley.Parser.Annotations
import Morley.Types (ParsedOp(..), Parser, ParserException(..), Program(..))
import qualified Morley.Types as M

-------------------------------------------------------------------------------
-- Top Level Parsers
-------------------------------------------------------------------------------

program :: Parser Program
program = do
  mSpace
  --(ps, is) <- directives
  (lms,lvs,lts) <- fromMaybe ([], [], []) <$> (optional letBlock)
  --cs <- checkBlock
  let env = (M.mkEnv [] lms lvs lts)
  c <- local (const env) contract
  return $ Program c env []

noEnv :: Parser a -> Parsec Void Text a
noEnv p = runReaderT p (M.mkEnv [] [] [] [])

pragma :: Parser M.Pragma
pragma = lexeme $ string "#pragma " >> (choice $ (mkParser show <$> M.allPragmas))

mkParser :: (a -> T.Text) -> a -> Parser a
mkParser f a = (try $ symbol (f a)) >> return a

contract :: Parser (M.Contract ParsedOp)
contract = do
  mSpace
  (p,s,c) <- intercalateEffect semicolon $
              (,,) <$> toPermutation parameter
                   <*> toPermutation storage
                   <*> toPermutation code
  return $ M.Contract p s c

parameter = do symbol "parameter"; type_
storage   = do symbol "storage"; type_
code      = do symbol "code"; ops

<<<<<<< HEAD

-------------------------------------------------------------------------------
-- Let block
-------------------------------------------------------------------------------

letBlock :: Parser ([M.LetMacro], [M.LetValue], [M.LetType])
letBlock = do
  symbol "let"
  ls <- braces $ sepEndBy lets semicolon
  semicolon
  return $ splitLets ls

data Lets = LetM M.LetMacro | LetV M.LetValue | LetT M.LetType

splitLets :: [Lets] -> ([M.LetMacro], [M.LetValue], [M.LetType])
splitLets ls = go ls ([], [], [])
  where
    go (l:ls) (lms, lvs, lts) = case l of
      LetM lm -> go (ls) (lm:lms, lvs, lts)
      LetV lv -> go (ls) (lms, lv:lvs, lts)
      LetT lt -> go (ls) (lms, lvs, lt:lts)
    go [] ls' = ls'

lets :: Parser Lets
lets = choice [ (LetM <$> (try letMacro))
              , (LetV <$> (try letValue))
              , (LetT <$> (try letType))
              ]
letName :: Parser Char -> Parser T.Text
letName p = lexeme $ do
  v <- p
  let validChar x = isAscii x && (isAlphaNum x || x == '\'' || x == '_')
  vs <- many (satisfy validChar)
  return $ T.pack (v:vs)

letMacro :: Parser M.LetMacro
letMacro = lexeme $ do
  n <- letName lowerChar
  symbol "::"
  s <- stackFun
  symbol "="
  o <- ops
  return $ M.LetMacro n s o

letType :: Parser M.LetType
letType = lexeme $ do
  symbol "type"
  n <- letName lowerChar
  symbol "="
  t <- type_
  case t of
    (M.Type t' Nothing) -> return $ M.LetType n (M.Type t' (Just n))
    _ -> return $ M.LetType n t

letValue :: Parser M.LetValue
letValue = lexeme $ do
  n <- letName upperChar
  symbol "::"
  t <- type_
  symbol "="
  v <- data_
  return $ M.LetValue n t v

mkLetMac :: [M.LetMacro] -> Parser M.LetMacro
mkLetMac lms = choice $ mkParser M.lm_name <$> lms

mkLetVal :: [M.LetValue] -> Parser M.LetValue
mkLetVal lvs = choice $ mkParser M.lv_name <$> lvs

mkLetType :: [M.LetType] -> Parser M.LetType
mkLetType lts = choice $ mkParser M.lt_name <$> lts

stackFun :: Parser M.StackFun
stackFun = do
  vs <- fromMaybe [] <$> (optional (symbol "forall" >> some varID <* symbol "."))
  a <- (stack_ tyVar)
  symbol "->"
  b <- (stack_ tyVar)
  return $ M.StackFun vs a b

-------------------------------------------------------------------------------
-- Check block
-------------------------------------------------------------------------------
-- TODO
--------------------------------------------------------------------------------
-- Value Parsers
--------------------------------------------------------------------------------
data_ :: Parser (M.Value ParsedOp)
data_ = lexeme $ dataInner <|> parens dataInner
=======
{- Value Parsers -}
value :: Parser (M.Value ParsedOp)
value = lexeme $ dataInner <|> parens dataInner
>>>>>>> f2fe0edb
  where
    dataInner :: Parser (M.Value M.ParsedOp)
    dataInner = choice $
      [ intLiteral, stringLiteral, bytesLiteral, unitValue
      , trueValue, falseValue, pairValue, leftValue, rightValue
<<<<<<< HEAD
      , someValue, noneValue, seqValue, mapValue, dataOps, dataLetValue
=======
      , someValue, noneValue, seqValue, mapValue, lambdaValue
>>>>>>> f2fe0edb
      ]

dataLetValue :: Parser (M.Value ParsedOp)
dataLetValue = do
  lvs <- asks M.letValues
  M.lv_val <$> (mkLetVal lvs)

-- Literals
intLiteral = try $ M.ValueInt <$> (L.signed (return ()) L.decimal)
bytesLiteral = try $ do
  symbol "0x"
  hexdigits <- takeWhile1P Nothing Char.isHexDigit
  let (bytes, remain) = B16.decode $ encodeUtf8 hexdigits
  if remain == ""
  then return $ M.ValueBytes bytes
  else error "odd number bytes" -- TODO: better errors

-- this parses more escape sequences than are in the michelson spec
-- should investigate which sequences this matters for, e.g. \xa == \n
stringLiteral = try $ M.ValueString <$>
  (T.pack <$> (char '"' >> manyTill L.charLiteral (char '"')))

{-
-- could do something explicit based on this
strEscape :: Parser T.Text
strEscape = char '\\' >> esc
  where
    esc = (char 'n' >> return "\n")
      <|> (char 't' >> return "\t")
      <|> (char 'b' >> return "\b")
      <|> (char '\\' >> return "\\")
      <|> (char '"' >> return "\"")
-}
unitValue = do symbol "Unit"; return M.ValueUnit
trueValue = do symbol "True"; return M.ValueTrue
falseValue = do symbol "False"; return M.ValueFalse
pairValue = core <|> tuple
  where
    core = try $ do symbol "Pair"; a <- value; M.ValuePair a <$> value
    tuple = try $ do
      symbol "("
      a <- value
      comma
      b <- tupleInner <|> value
      symbol ")"
      return $ M.ValuePair a b
    tupleInner = try $ do
      a <- value
      comma
      b <- tupleInner <|> value
      return $ M.ValuePair a b

leftValue = do symbol "Left"; M.ValueLeft <$> value
rightValue = do symbol "Right"; M.ValueRight <$> value
someValue = do symbol "Some"; M.ValueSome <$> value
noneValue = do symbol "None"; return M.ValueNone
lambdaValue = M.ValueLambda <$> ops
seqValue = M.ValueSeq <$> (try $ braces $ sepEndBy value semicolon)
eltValue = do symbol "Elt"; M.Elt <$> value <*> value
mapValue = M.ValueMap <$> (try $ braces $ sepEndBy eltValue semicolon)

-------------------------------------------------------------------------------
-- Types
-------------------------------------------------------------------------------
field :: Parser (M.FieldAnn, M.Type)
field = lexeme (fi <|> parens fi)
  where
    fi = typeInner noteF

type_ :: Parser M.Type
type_ = (ti <|> parens ti)
  where
    ti = snd <$> (lexeme $ typeInner (pure M.noAnn))

typeInner :: Parser M.FieldAnn -> Parser (M.FieldAnn, M.Type)
typeInner fp = choice $ (\x -> x fp) <$>
  [ t_ct, t_key, t_unit, t_signature, t_option, t_list, t_set, t_operation
  , t_contract, t_pair, t_or, t_lambda, t_map, t_big_map, t_letType
  ]

t_letType fp = do
  lts <- asks M.letTypes
  lt <- M.lt_sig <$> (mkLetType lts)
  f <- fp
  return (f, lt)

-- Comparable Types
comparable :: Parser M.Comparable
comparable = let c = do ct' <- ct; M.Comparable ct' <$> noteTDef in parens c <|> c

t_ct fp = do ct' <- ct; (f,t) <- fieldType fp; return (f, M.Type (M.T_comparable ct') t)

ct :: Parser M.CT
ct = (symbol "int" >> return M.T_int)
  <|> (symbol "nat" >> return M.T_nat)
  <|> (symbol "string" >> return M.T_string)
  <|> (symbol "bytes" >> return M.T_bytes)
  <|> (symbol "mutez" >> return M.T_mutez)
  <|> (symbol "bool" >> return M.T_bool)
  <|> (symbol "key_hash" >> return M.T_key_hash)
  <|> (symbol "timestamp" >> return M.T_timestamp)
  <|> (symbol "address" >> return M.T_address)

-- Protocol Types
t_key       fp = do symbol "key"; (f,t) <- fieldType fp; return (f, M.Type M.T_key t)
t_signature fp = do symbol "signature"; (f, t) <- fieldType fp; return (f, M.Type M.T_signature t)
t_operation fp = do symbol "operation"; (f, t) <- fieldType fp; return (f, M.Type M.T_operation t)
t_contract  fp = do symbol "contract"; (f, t) <- fieldType fp; a <- type_; return (f, M.Type (M.T_contract a) t)
--(do symbol "address"; (f, t) <- ft; return (f, M.Type M.T_address t)

-- Abstraction Types
t_unit fp = do
  symbol "unit" <|> symbol "()"
  (f,t) <- fieldType fp
  return (f, M.Type M.T_unit t)

t_pair fp = core <|> tuple
  where
    core = try $ do
      symbol "pair"
      (f, t) <- fieldType fp
      (l, a) <- field
      (r, b) <- field
      return (f, M.Type (M.T_pair l r a b) t)
    tuple = try $ do
      symbol "("
      (l, a) <- field
      comma
      (r, b) <- tupleInner <|> field
      symbol ")"
      (f, t) <- fieldType fp
      return (f, M.Type (M.T_pair l r a b) t)
    tupleInner = try $ do
      (l, a) <- field
      comma
      (r, b) <- tupleInner <|> field
      return (M.noAnn, M.Type (M.T_pair l r a b) M.noAnn)

t_or fp = core <|> bar
  where
    core = try $ do
      symbol "or"
      (f, t) <- fieldType fp
      (l, a) <- field
      (r, b) <- field
      return (f, M.Type (M.T_or l r a b) t)
    bar = try $ do
      symbol "("
      (l, a) <- field
      symbol "|"
      (r, b) <- barInner <|> field
      symbol ")"
      (f, t) <- fieldType fp
      return (f, M.Type (M.T_or l r a b) t)
    barInner = try $ do
      (l, a) <- field
      symbol "|"
      (r, b) <- barInner <|> field
      return (M.noAnn, M.Type (M.T_or l r a b) M.noAnn)

t_option fp = do
  symbol "option"
  (f, t) <- fieldType fp
  (fa, a) <- field
  return (f, M.Type (M.T_option fa a) t)

t_lambda fp = core <|> slashLambda
  where
    core = try $ do
      symbol "lambda"
      (f, t) <- fieldType fp
      a <- type_
      b <- type_
      return (f, M.Type (M.T_lambda a b) t)
    slashLambda = try $ do
      symbol "\\"
      (f, t) <- fieldType fp
      a <- type_
      symbol "->"
      b <- type_
      return (f, M.Type (M.T_lambda a b) t)

-- Container types
t_list fp = core <|> bracketList
  where
    core = try $ do
      symbol "list"
      (f, t) <- fieldType fp
      a <- type_
      return (f, M.Type (M.T_list a) t)
    bracketList = try $ do
      a <- brackets type_
      (f, t) <- fieldType fp
      return (f, M.Type (M.T_list a) t)

t_set fp = core <|> braceSet
  where
    core = try $ do
      symbol "set"
      (f, t) <- fieldType fp
      a <- comparable
      return (f, M.Type (M.T_set a) t)
    braceSet = try $ do
      a <- braces comparable
      (f, t) <- fieldType fp
      return (f, M.Type (M.T_set a) t)

t_map fp = (do symbol "map"; (f, t) <- fieldType fp; a <- comparable; b <- type_; return (f, M.Type (M.T_map a b) t))
t_big_map fp = (do symbol "big_map"; (f, t) <- fieldType fp; a <- comparable; b <- type_; return (f, M.Type (M.T_big_map a b) t))

-------------------------------------------------------------------------------
-- Operations Parsers
-------------------------------------------------------------------------------
ops :: Parser [M.ParsedOp]
ops = do
  lms <- asks M.letMacros
  let lmac = M.LETMAC <$> (mkLetMac lms)
  braces (sepEndBy (lmac <|> morley' <|> prim' <|> mac' <|> seq') semicolon)
  where
    prim' = M.PRIM <$> try prim
    mac'  = M.MAC <$> try macro
    seq'  = M.SEQ <$> try ops
    morley' = M.MORLEY <$> morleyInstr

-------------------------------------------------------------------------------
-- Morley specific Instructions
-------------------------------------------------------------------------------

morleyInstr :: Parser M.MorleyInstr
morleyInstr = choice [ stackOp, testOp, printOp]

stackOp = do symbol' "STACK"; M.STACK <$> (stack_ type_)
testOp = do symbol' "TEST"; M.TEST <$> test
printOp = do symbol' "PRINT"; M.PRINT <$> printComment

test :: Parser M.Test
test = do
  n <- lexeme (T.pack <$> some alphaNumChar)
  c <- printComment
  o <- ops
  return $ M.Test n c o

printComment :: Parser M.PrintComment
printComment = do
  symbol "\""
  let validChar = T.pack <$> some (satisfy (\x -> x /= '%' && x /= '"'))
  c <- many (Right <$> stackRef <|> Left <$> validChar)
  symbol "\""
  return $ M.PrintComment c

stackRef :: Parser M.StackRef
stackRef = do
  symbol "%"
  n <- brackets L.decimal
  return $ M.StackRef n

-- Stack Type Signature (Morley syntax)
tyVar :: Parser M.TyVar
tyVar = (M.TyCon <$> type_) <|> (M.VarID <$> varID)

lowerAlphaNumChar :: Parser Char
lowerAlphaNumChar = satisfy (\x -> Char.isLower x || Char.isDigit x)

varID :: Parser M.Var
varID = lexeme $ do
  v <- lowerChar
  vs <- many lowerAlphaNumChar
  return $ T.pack (v:vs)

stack_ :: Parser a -> Parser (M.Stack a)
stack_ p = symbol "'[" >> (emptyStk <|> stkCons <|> stkRest)
  where
    emptyStk = try $ symbol "]" >> return M.StkEmpty
    stkRest = try $ symbol "..." >> symbol "]" >> return M.StkRest
    stkCons = try $ do
      t <- p
      s <- (symbol "," >> stkCons <|> stkRest) <|> emptyStk
      return $ M.StkCons t s

-------------------------------------------------------------------------------
-- Primitive Michelson Instructions
-------------------------------------------------------------------------------

prim :: Parser M.ParsedInstr
prim = choice
  [ dropOp, dupOp, swapOp, pushOp, someOp, noneOp, unitOp, ifNoneOp, pairOp
  , carOp, cdrOp, leftOp, rightOp, ifLeftOp, ifRightOp, nilOp, consOp, ifConsOp
  , sizeOp, emptySetOp, emptyMapOp, mapOp, iterOp, memOp, getOp, updateOp, ifOp
  , loopLOp, loopOp, lambdaOp, execOp, dipOp, failWithOp, castOp, renameOp
  , concatOp, packOp, unpackOp, sliceOp, isNatOp, addressOp, addOp, subOp
  , mulOp, edivOp, absOp, negOp, modOp, lslOp, lsrOp, orOp, andOp, xorOp, notOp
  , compareOp, eqOp, neqOp, ltOp, leOp, gtOp, geOp, intOp, selfOp, contractOp
  , transferTokensOp, setDelegateOp, createAccountOp, createContract2Op
  , createContractOp, implicitAccountOp, nowOp, amountOp, balanceOp, checkSigOp
  , sha256Op, sha512Op, blake2BOp, hashKeyOp, stepsToQuotaOp, sourceOp, senderOp
  ]
-------------------------------------------------------------------------------
-- Core instructions
-------------------------------------------------------------------------------

-- Control Structures
failWithOp = do symbol' "FAILWITH"; return M.FAILWITH
ifOp    = do symbol' "IF"; a <- ops; M.IF a <$> ops
loopOp  = do symbol' "LOOP"; M.LOOP <$> ops
loopLOp = do symbol' "LOOP_LEFT"; M.LOOP_LEFT <$> ops
execOp  = do symbol' "EXEC"; M.EXEC <$> noteVDef
dipOp   = do symbol' "DIP"; M.DIP <$> ops

-- Stack Operations
dropOp   = do symbol' "DROP"; return M.DROP;
dupOp    = do symbol' "DUP"; M.DUP <$> noteVDef
swapOp   = do symbol' "SWAP"; return M.SWAP;
pushOp   = do symbol' "PUSH"; v <- noteVDef; a <- type_; M.PUSH v a <$> value
unitOp   = do symbol' "UNIT"; (t, v) <- notesTV; return $ M.UNIT t v
lambdaOp = do symbol' "LAMBDA"; v <- noteVDef; a <- type_; b <- type_;
              M.LAMBDA v a b <$> ops

-- Generic comparison
eqOp  = do symbol' "EQ"; M.EQ <$> noteVDef
neqOp = do symbol' "NEQ"; M.NEQ <$> noteVDef
ltOp  = do symbol' "LT"; M.LT <$> noteVDef
gtOp  = do symbol' "GT"; M.GT <$> noteVDef
leOp  = do symbol' "LE"; M.LE <$> noteVDef
geOp  = do symbol' "GE"; M.GE <$> noteVDef

-- ad-hoc comparison
compareOp = do symbol' "COMPARE"; M.COMPARE <$> noteVDef

-- Operations on booleans
orOp  = do symbol' "OR";  M.OR <$> noteVDef
andOp = do symbol' "AND"; M.AND <$> noteVDef
xorOp = do symbol' "XOR"; M.XOR <$> noteVDef
notOp = do symbol' "NOT"; M.NOT <$> noteVDef

-- Operations on integers and natural numbers
addOp  = do symbol' "ADD"; M.ADD <$> noteVDef
subOp  = do symbol' "SUB"; M.SUB <$> noteVDef
mulOp  = do symbol' "MUL"; M.MUL <$> noteVDef
edivOp = do symbol' "EDIV";M.EDIV <$> noteVDef
absOp  = do symbol' "ABS"; M.ABS <$> noteVDef
negOp  = do symbol' "NEG"; return M.NEG;
modOp  = do symbol' "MOD"; return M.MOD;

-- Bitwise logical operators
lslOp = do symbol' "LSL"; M.LSL <$> noteVDef
lsrOp = do symbol' "LSR"; M.LSR <$> noteVDef

-- Operations on string's
concatOp = do symbol' "CONCAT"; M.CONCAT <$> noteVDef
sliceOp  = do symbol' "SLICE"; M.SLICE <$> noteVDef

-- Operations on pairs
pairOp = do symbol' "PAIR"; (t, v, (p, q)) <- notesTVF2; return $ M.PAIR t v p q
carOp  = do symbol' "CAR"; (v, f) <- notesVF; return $ M.CAR v f
cdrOp  = do symbol' "CDR"; (v, f) <- notesVF; return $ M.CDR v f

-- Operations on collections (sets, maps, lists)
emptySetOp = do symbol' "EMPTY_SET"; (t, v) <- notesTV;
                M.EMPTY_SET t v <$> comparable
emptyMapOp = do symbol' "EMPTY_MAP"; (t, v) <- notesTV; a <- comparable;
                M.EMPTY_MAP t v a <$> type_
memOp      = do symbol' "MEM"; M.MEM <$> noteVDef
updateOp   = do symbol' "UPDATE"; return M.UPDATE
iterOp     = do symbol' "ITER"; v <- noteVDef; M.ITER v <$> ops
sizeOp     = do symbol' "SIZE"; M.SIZE <$> noteVDef
mapOp      = do symbol' "MAP"; v <- noteVDef; M.MAP v <$> ops
getOp      = do symbol' "GET"; M.GET <$> noteVDef
nilOp      = do symbol' "NIL"; (t, v) <- notesTV; M.NIL t v <$> type_
consOp     = do symbol' "CONS"; M.CONS <$> noteVDef
ifConsOp   = do symbol' "IF_CONS"; a <- ops; M.IF_CONS a <$> ops

-- Operations on options
someOp   = do symbol' "SOME"; (t, v, f) <- notesTVF; return $ M.SOME t v f
noneOp   = do symbol' "NONE"; (t, v, f) <- notesTVF; M.NONE t v f <$> type_
ifNoneOp = do symbol' "IF_NONE"; a <- ops; M.IF_NONE a <$> ops

-- Operations on unions
leftOp    = do symbol' "LEFT"; (t, v, (f, f')) <- notesTVF2;
               M.LEFT t v f f' <$> type_
rightOp   = do symbol' "RIGHT"; (t, v, (f, f')) <- notesTVF2;
               M.RIGHT t v f f' <$> type_
ifLeftOp  = do symbol' "IF_LEFT"; a <- ops; M.IF_LEFT a <$> ops
ifRightOp = do symbol' "IF_RIGHT"; a <- ops; M.IF_RIGHT a <$> ops

-- Operations on contracts
createContractOp  = do symbol' "CREATE_CONTRACT"; v <- noteVDef;
                       M.CREATE_CONTRACT v <$> noteVDef
createContract2Op = do symbol' "CREATE_CONTRACT"; v <- noteVDef; v' <- noteVDef;
                       M.CREATE_CONTRACT2 v v' <$> braces contract
createAccountOp   = do symbol' "CREATE_ACCOUNT"; v <- noteVDef; v' <- noteVDef;
                       return $ M.CREATE_ACCOUNT v v'
transferTokensOp  = do symbol' "TRANSFER_TOKENS"; M.TRANSFER_TOKENS <$> noteVDef
setDelegateOp     = do symbol' "SET_DELEGATE"; return M.SET_DELEGATE
balanceOp         = do symbol' "BALANCE"; M.BALANCE <$> noteVDef
contractOp        = do symbol' "CONTRACT"; M.CONTRACT <$> type_
sourceOp          = do symbol' "SOURCE"; M.SOURCE <$> noteVDef
senderOp          = do symbol' "SENDER"; M.SENDER <$> noteVDef
amountOp          = do symbol' "AMOUNT"; M.AMOUNT <$> noteVDef
implicitAccountOp = do symbol' "IMPLICIT_ACCOUNT"; M.IMPLICIT_ACCOUNT <$> noteVDef
selfOp            = do symbol' "SELF"; M.SELF <$> noteVDef
addressOp         = do symbol' "ADDRESS"; M.ADDRESS <$> noteVDef

-- Special Operations
nowOp          = do symbol' "NOW"; M.NOW <$> noteVDef
stepsToQuotaOp = do symbol' "STEPS_TO_QUOTA"; M.STEPS_TO_QUOTA <$> noteVDef

-- Operations on bytes
packOp   = do symbol' "PACK"; M.PACK <$> noteVDef
unpackOp = do symbol' "UNPACK"; v <- noteVDef; M.UNPACK v <$> type_

-- Cryptographic Primitives
checkSigOp = do symbol' "CHECK_SIGNATURE"; M.CHECK_SIGNATURE <$> noteVDef
blake2BOp  = do symbol' "BLAKE2B"; M.BLAKE2B <$> noteVDef
sha256Op   = do symbol' "SHA256"; M.SHA256 <$> noteVDef
sha512Op   = do symbol' "SHA512"; M.SHA512 <$> noteVDef
hashKeyOp  = do symbol' "HASH_KEY"; M.HASH_KEY <$> noteVDef

{- Type operations -}
castOp = do symbol' "CAST"; t <- type_; M.CAST t <$> noteVDef
renameOp = do symbol' "RENAME"; M.RENAME <$> noteVDef
isNatOp = do symbol' "ISNAT"; return M.ISNAT
intOp = do symbol' "INT"; M.INT <$> noteVDef

-------------------------------------------------------------------------------
-- Macros
-------------------------------------------------------------------------------
cmpOp = eqOp <|> neqOp <|> ltOp <|> gtOp <|> leOp <|> gtOp <|> geOp

macro :: Parser M.Macro
macro = do symbol' "CMP"; a <- cmpOp; M.CMP a <$> noteVDef
  <|> do symbol' "IFCMP"; a <- cmpOp; v <- noteVDef; b <- ops;
         M.IFCMP a v b <$> ops
  <|> do symbol' "IF_SOME"; a <- ops; M.IF_SOME a <$> ops
  <|> do symbol' "IF"; a <- cmpOp; bt <- ops; M.IFX a bt <$> ops
  <|> do symbol' "FAIL"; return M.FAIL
  <|> do symbol' "ASSERT_CMP"; M.ASSERT_CMP <$> cmpOp
  <|> do symbol' "ASSERT_NONE"; return M.ASSERT_NONE
  <|> do symbol' "ASSERT_SOME"; return M.ASSERT_SOME
  <|> do symbol' "ASSERT_LEFT"; return M.ASSERT_LEFT
  <|> do symbol' "ASSERT_RIGHT"; return M.ASSERT_RIGHT
  <|> do symbol' "ASSERT_"; M.ASSERTX <$> cmpOp
  <|> do symbol' "ASSERT"; return M.ASSERT
  <|> do string' "DI"; n <- num "I"; symbol' "P"; M.DIIP (n + 1) <$> ops
  <|> do string' "DU"; n <- num "U"; symbol' "P"; M.DUUP (n + 1) <$> noteVDef
  <|> pairMac
  <|> unpairMac
  <|> cadrMac
  <|> setCadrMac
  <|> mapCadrMac
  where
   num str = fromIntegral . length <$> some (string' str)

pairMac :: Parser M.Macro
pairMac = do
  a <- pairMacInner
  symbol' "R"
  (tn, vn, fns) <- permute3Def noteTDef noteV (some noteF)
  let ps = Macro.mapLeaves ((M.noAnn,) <$> fns) a
  return $ M.PAPAIR ps tn vn

pairMacInner :: Parser M.PairStruct
pairMacInner = do
  string' "P"
  l <- (string' "A" >> return (M.F (M.noAnn, M.noAnn))) <|> pairMacInner
  r <- (string' "I" >> return (M.F (M.noAnn, M.noAnn))) <|> pairMacInner
  return $ M.P l r

unpairMac :: Parser M.Macro
unpairMac = do
  string' "UN"
  a <- pairMacInner
  symbol' "R"
  (vns, fns) <- permute2Def (some noteV) (some noteF)
  return $ M.UNPAIR (Macro.mapLeaves (zip vns fns) a)

cadrMac :: Parser M.Macro
cadrMac = lexeme $ do
  string' "C"
  a <- some $ try $ cadrInner <* notFollowedBy (string' "R")
  b <- cadrInner
  symbol' "R"
  (vn, fn) <- notesVF
  return $ M.CADR (a ++ pure b) vn fn

cadrInner :: Parser M.CadrStruct
cadrInner = (string' "A" >> return M.A) <|> (string' "D" >> return M.D)

setCadrMac :: Parser M.Macro
setCadrMac = do
  string' "SET_C"
  a <- some cadrInner
  symbol' "R"
  (v, f) <- notesVF
  return $ M.SET_CADR a v f

mapCadrMac :: Parser M.Macro
mapCadrMac = do
  string' "MAP_C"
  a <- some cadrInner
  symbol' "R"
  (v, f) <- notesVF
  M.MAP_CADR a v f <$> ops<|MERGE_RESOLUTION|>--- conflicted
+++ resolved
@@ -5,11 +5,8 @@
   ( program
   , noEnv
   , ParserException(..)
-<<<<<<< HEAD
   , Program (..)
-=======
   , value
->>>>>>> f2fe0edb
   ) where
 
 import Prelude hiding (many, note, some, try)
@@ -65,7 +62,6 @@
 storage   = do symbol "storage"; type_
 code      = do symbol "code"; ops
 
-<<<<<<< HEAD
 
 -------------------------------------------------------------------------------
 -- Let block
@@ -153,23 +149,14 @@
 --------------------------------------------------------------------------------
 -- Value Parsers
 --------------------------------------------------------------------------------
-data_ :: Parser (M.Value ParsedOp)
-data_ = lexeme $ dataInner <|> parens dataInner
-=======
-{- Value Parsers -}
 value :: Parser (M.Value ParsedOp)
 value = lexeme $ dataInner <|> parens dataInner
->>>>>>> f2fe0edb
   where
     dataInner :: Parser (M.Value M.ParsedOp)
     dataInner = choice $
       [ intLiteral, stringLiteral, bytesLiteral, unitValue
       , trueValue, falseValue, pairValue, leftValue, rightValue
-<<<<<<< HEAD
-      , someValue, noneValue, seqValue, mapValue, dataOps, dataLetValue
-=======
-      , someValue, noneValue, seqValue, mapValue, lambdaValue
->>>>>>> f2fe0edb
+      , someValue, noneValue, seqValue, mapValue, lambdaValue, dataLetValue
       ]
 
 dataLetValue :: Parser (M.Value ParsedOp)
