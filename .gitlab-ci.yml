--- conflicted
+++ resolved
@@ -61,11 +61,7 @@
     - cp /usr/lib/gcc/x86_64-linux-gnu/6/crtbeginT.o /usr/lib/gcc/x86_64-linux-gnu/6/crtbeginT.o.orig
     - cp /usr/lib/gcc/x86_64-linux-gnu/6/crtbeginS.o /usr/lib/gcc/x86_64-linux-gnu/6/crtbeginT.o
     - stack install morley $STACK_BUILD_OPTIONS
-<<<<<<< HEAD
-    - stack install indigo $STACK_BUILD_OPTIONS
-=======
     - stack build indigo $STACK_BUILD_OPTIONS
->>>>>>> 46fa1c3b
     - stack install lorentz-contracts $STACK_BUILD_OPTIONS
     - stack test morley
         --test-arguments="--xml=report/morley_test_report.xml"
