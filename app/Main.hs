--- conflicted
+++ resolved
@@ -5,19 +5,15 @@
 import Data.Text.IO (getContents)
 import Fmt (pretty)
 import Options.Applicative
-  (auto, command, eitherReader, execParser, help, info, long, metavar, option, progDesc,
-  strOption, subparser, switch, value)
+  (auto, command, eitherReader, execParser, help, info, long, metavar, option, progDesc, strOption,
+  subparser, switch, value)
 import qualified Options.Applicative as Opt
 import Text.Megaparsec (parse)
 import Text.Pretty.Simple (pPrint)
 
 import Michelson.Typecheck (typecheckContract)
 import Michelson.Types
-<<<<<<< HEAD
-import Morley.Macro (expandContractMacros, expandFlattenContract, expandProgramMacros, expandValue)
-=======
-import Morley.Macro (expandFlattenContract, expandValue)
->>>>>>> fa61946d
+import Morley.Macro (expandFlattenContract, expandProgramMacros, expandValue)
 import qualified Morley.Parser as P
 import Morley.Runtime (Account(..), TxData(..), originateContract, runContract)
 import Morley.Types
@@ -51,38 +47,6 @@
   runSubCmd <>
   originateSubCmd
   where
-<<<<<<< HEAD
-    mkValue :: String -> Value Op
-    mkValue =
-      either (error . mappend "Failed to parse value: ") id .
-      parseValue . toText
-
-    parseValue :: Text -> Either Text (Value Op)
-    parseValue text =
-      either (Left . show) (Right . expandValue) $ parse (P.noEnv P.value) "" text
-
-mutezOption :: String -> ParserSpec Mutez
-mutezOption name = Mutez . fromIntegral `parsedBy` reqFlag @Int name
-
-verboseFlag :: FlagParam Bool
-verboseFlag = boolFlag "verbose"
-
-runOptionsSpec :: ParserSpec RunOptions
-runOptionsSpec =
-  RunOptions `parsedBy`
-    contractFileOption `andBy`
-    dbPathOption `andBy`
-    valueOption "storage" `andBy`
-    txDataSpec `andBy`
-    verboseFlag
-
-txDataSpec :: ParserSpec TxData
-txDataSpec =
-  mkTxData `parsedBy`
-    reqFlag "sender" `andBy`
-    valueOption "parameter" `andBy`
-    mutezOption "amount"
-=======
     parseSubCmd = command "parse" $
       info (uncurry Parse <$> parseOptions) $
         progDesc "Parse passed contract"
@@ -151,13 +115,12 @@
 valueOption name hInfo = option (eitherReader parseValue) $
   long name <>
   help hInfo
->>>>>>> fa61946d
   where
     parseValue :: String -> Either String (Value Op)
     parseValue s =
       either (Left . mappend "Failed to parse value: " . show)
              (Right . expandValue)
-      $ parse P.value "" (toText s)
+      $ parse (P.noEnv P.value) "" (toText s)
 
 mutezOption :: String -> String -> Opt.Parser Mutez
 mutezOption name hInfo = fmap Mutez $ option auto $
@@ -196,17 +159,11 @@
       Parse mFilename hasExpandMacros -> do
         program <- readAndParseProgram mFilename
         if hasExpandMacros
-<<<<<<< HEAD
-          then pPrint $ expandProgramMacros program
+          then pPrint $ expandFlattenContract (getContract program)
           else pPrint program
-      TypeCheck _filename _hasVerboseFlag -> error "Not implemented yet:("
-=======
-          then pPrint $ expandFlattenContract contract
-          else pPrint contract
       TypeCheck mFilename _hasVerboseFlag -> do
         void $ prepareContract mFilename
         putTextLn "Contract is well-typed"
->>>>>>> fa61946d
       Run RunOptions {..} -> do
         michelsonContract <- prepareContract roContractFile
         -- TODO: [TM-18] Pass timestamp from CLI if it's provided.
