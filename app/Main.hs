--- conflicted
+++ resolved
@@ -2,12 +2,9 @@
   ( main
   ) where
 
-<<<<<<< HEAD
 import Data.Text.IO (getContents)
 import Morley.Macro (expandProgramMacros)
 import qualified Morley.Parser as P
-=======
->>>>>>> f2fe0edb
 
 import Data.Text.IO (getContents)
 import Fmt (pretty)
@@ -125,23 +122,11 @@
   where
     run :: CmdLnArgs -> IO ()
     run args = case args of
-<<<<<<< HEAD
-      Parse filename hasExpandMacros -> do
-        code <- case filename of
-          "stdin" -> getContents
-          _ -> readFile filename
-        case parse (P.noEnv P.program) filename code of
-          Right program
-            | hasExpandMacros -> pPrint $ expandProgramMacros program
-            | otherwise -> pPrint program
-          Left e -> throwM $ P.ParserException e
-=======
       Parse mFilename hasExpandMacros -> do
         contract <- readAndParseContract mFilename
         if hasExpandMacros
           then pPrint $ expandContractMacros contract
           else pPrint contract
->>>>>>> f2fe0edb
       TypeCheck _filename _hasVerboseFlag -> error "Not implemented yet:("
       Run RunOptions {..} -> do
         michelsonContract <- prepareContract roContractFile
@@ -165,7 +150,7 @@
       code <- readCode mFilename
       let filename = fromMaybe "<stdin>" mFilename
       either (throwM . P.ParserException) pure $
-        parse P.contract filename code
+        parse (P.noEnv P.program) filename code
 
     -- Read and parse the contract, expand and type check.
     prepareContract :: Maybe FilePath -> IO (Contract Op)
